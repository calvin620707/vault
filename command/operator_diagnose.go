--- conflicted
+++ resolved
@@ -3,16 +3,12 @@
 import (
 	"context"
 	"errors"
-	"fmt"
 	"os"
 	"strings"
 	"sync"
 
 	log "github.com/hashicorp/go-hclog"
-<<<<<<< HEAD
 	cserver "github.com/hashicorp/vault/command/server"
-=======
->>>>>>> 20492a14
 	"github.com/hashicorp/vault/internalshared/listenerutil"
 	"github.com/hashicorp/vault/internalshared/reloadutil"
 	"github.com/hashicorp/vault/sdk/version"
@@ -108,17 +104,6 @@
 	return c.Flags().Completions()
 }
 
-<<<<<<< HEAD
-=======
-const (
-	status_unknown = "[      ] "
-	status_ok      = "\u001b[32m[  ok  ]\u001b[0m "
-	status_failed  = "\u001b[31m[failed]\u001b[0m "
-	status_warn    = "\u001b[33m[ warn ]\u001b[0m "
-	same_line      = "\u001b[F"
-)
-
->>>>>>> 20492a14
 func (c *OperatorDiagnoseCommand) Run(args []string) int {
 	f := c.Flags()
 	if err := f.Parse(args); err != nil {
@@ -185,15 +170,20 @@
 	// Check Listener Information
 	// TODO: Run Diagnose checks on the actual net.Listeners
 
-	disableClustering := config.HAStorage != nil && config.HAStorage.DisableClustering
-	infoKeys := make([]string, 0, 10)
-	info := make(map[string]string)
-
 	err = diagnose.Test(ctx, "init-listeners", func(ctx context.Context) error {
+
+		// Check Listener Information
+		// TODO: Run Diagnose checks on the actual net.Listeners
+
+		disableClustering := config.HAStorage.DisableClustering
+		infoKeys := make([]string, 0, 10)
+		info := make(map[string]string)
 		lns, _, err := server.InitListeners(ctx, config, disableClustering, &infoKeys, &info)
+
 		if err != nil {
 			return err
 		}
+
 		// Make sure we close all listeners from this point on
 		listenerCloseFunc := func() {
 			for _, ln := range lns {
@@ -218,7 +208,7 @@
 			// perform an active probe.
 			_, _, err := listenerutil.TLSConfig(ln.Config, make(map[string]string), c.UI)
 			if err != nil {
-				return fmt.Errorf("error creating TLS Configuration out of config file: %w", err)
+				return err
 			}
 
 			sanitizedListeners = append(sanitizedListeners, listenerutil.Listener{
@@ -229,67 +219,10 @@
 		return diagnose.ListenerChecks(sanitizedListeners)
 	})
 
-<<<<<<< HEAD
 	if err != nil {
 		return 1
 	}
-=======
-	// Check Listener Information
-	// TODO: Run Diagnose checks on the actual net.Listeners
-
-	disableClustering := config.HAStorage.DisableClustering
-	infoKeys := make([]string, 0, 10)
-	info := make(map[string]string)
-	status, lns, _, errMsg := server.InitListeners(config, disableClustering, &infoKeys, &info)
-
-	if status != 0 {
-		c.UI.Output("Error parsing listener configuration.")
-		c.UI.Error(errMsg.Error())
-		return 1
-	}
-
-	// Make sure we close all listeners from this point on
-	listenerCloseFunc := func() {
-		for _, ln := range lns {
-			ln.Listener.Close()
-		}
-	}
-
-	defer c.cleanupGuard.Do(listenerCloseFunc)
-
-	sanitizedListeners := make([]listenerutil.Listener, 0, len(config.Listeners))
-	for _, ln := range lns {
-		if ln.Config.TLSDisable {
-			c.UI.Warn("WARNING! TLS is disabled in a Listener config stanza.")
-			continue
-		}
-		if ln.Config.TLSDisableClientCerts {
-			c.UI.Warn("WARNING! TLS for a listener is turned on without requiring client certs.")
-		}
-
-		// Check ciphersuite and load ca/cert/key files
-		// TODO: TLSConfig returns a reloadFunc and a TLSConfig. We can use this to
-		// perform an active probe.
-		_, _, err := listenerutil.TLSConfig(ln.Config, make(map[string]string), c.UI)
-		if err != nil {
-			c.UI.Output("Error creating TLS Configuration out of config file: ")
-			c.UI.Output(err.Error())
-			return 1
-		}
-
-		sanitizedListeners = append(sanitizedListeners, listenerutil.Listener{
-			Listener: ln.Listener,
-			Config:   ln.Config,
-		})
-	}
-	err = diagnose.ListenerChecks(sanitizedListeners)
-	if err != nil {
-		c.UI.Output("Diagnose caught configuration errors: ")
-		c.UI.Output(err.Error())
-		return 1
-	}
-
->>>>>>> 20492a14
+
 	// Errors in these items could stop Vault from starting but are not yet covered:
 	// TODO: logging configuration
 	// TODO: SetupTelemetry
